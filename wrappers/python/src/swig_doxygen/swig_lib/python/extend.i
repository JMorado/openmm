%inline %{
    typedef int bitmask32t;
%}

%typemap(in) bitmask32t %{
    $1 = 0;
#if PY_VERSION_HEX >= 0x03000000
    if (PyLong_Check($input)) {
        unsigned long u = PyLong_AsUnsignedLongMask($input);
#else
    if (PyInt_Check($input)) {
        unsigned long u = PyInt_AsUnsignedLongMask($input);
#endif
        // 64-bit Windows has 32-bit longs, but other platforms have
        // 64-bit longs
        $1 = u & 0xffffffff;
    } else {
        PyErr_SetString(PyExc_ValueError, "in method $symname, argument $argnum could not be converted to type $type");
        SWIG_fail;
    }
%}



%extend OpenMM::Context {
  PyObject *_getStateAsLists(int getPositions,
                            int getVelocities,
                            int getForces,
                            int getEnergy,
                            int getParameters,
                            int enforcePeriodic,
                            bitmask32t groups) {
    State state;
    PyThreadState* _savePythonThreadState = PyEval_SaveThread();
    int types = 0;
    if (getPositions) types |= State::Positions;
    if (getVelocities) types |= State::Velocities;
    if (getForces) types |= State::Forces;
    if (getEnergy) types |= State::Energy;
    if (getParameters) types |= State::Parameters;
    try {
        state = self->getState(types, enforcePeriodic, groups);
    }
    catch (...) {
        PyEval_RestoreThread(_savePythonThreadState);
        throw;
    }
    PyEval_RestoreThread(_savePythonThreadState);
    return _convertStateToLists(state);
  }


  %pythoncode %{
    def getState(self,
                 getPositions=False,
                 getVelocities=False,
                 getForces=False,
                 getEnergy=False,
                 getParameters=False,
                 enforcePeriodicBox=False,
                 groups=-1):
<<<<<<< HEAD
        """Get a State object recording the current state information stored in this context.

        Parameters
        ----------
        getPositions : bool=False
            whether to store particle positions in the State
        getVelocities : bool=False
            whether to store particle velocities in the State
        getForces : bool=False
            whether to store the forces acting on particles in the State
        getEnergy : bool=False
            whether to store potential and kinetic energy in the State
        getParameter : bool=False
            whether to store context parameters in the State
        enforcePeriodicBox : bool=False
            if false, the position of each particle will be whatever position
            is stored in the Context, regardless of periodic boundary conditions.
            If true, particle positions will be translated so the center of
            every molecule lies in the same periodic box.
        groups : set={0,1,2,...,31}
            a set of indices for which force groups to include when computing
            forces and energies. The default value includes all groups. groups
            can also be passed as an unsigned integer interpreted as a bitmask,
            in which case group i will be included if (groups&(1<<i)) != 0.
=======
        """
        getState(self, getPositions=False, getVelocities=False, getForces=False,
                 getEnergy=False, getParameters=False, enforcePeriodicBox=False,
                 groups=-1) -> State

        Get a State object recording the current state information stored in this context.

        Parameters:
         - getPositions (bool=False) whether to store particle positions in the State
         - getVelocities (bool=False) whether to store particle velocities in the State
         - getForces (bool=False) whether to store the forces acting on particles in the State
         - getEnergy (bool=False) whether to store potential and kinetic energy in the State
         - getParameter (bool=False) whether to store context parameters in the State
         - enforcePeriodicBox (bool=False) if false, the position of each particle will be whatever position is stored in the Context, regardless of periodic boundary conditions.  If true, particle positions will be translated so the center of every molecule lies in the same periodic box.
         - groups (set={0,1,2,...,31}) a set of indices for which force groups
           to include when computing forces and energies. The default value
           includes all groups. groups can also be passed as an unsigned integer
           interpreted as a bitmask, in which case group i will be included if
           (groups&(1<<i)) != 0.
>>>>>>> 3a88177a
        """
        getP, getV, getF, getE, getPa, enforcePeriodic = map(bool,
            (getPositions, getVelocities, getForces, getEnergy, getParameters,
             enforcePeriodicBox))

        try:
            # is the input integer-like?
            groups_mask = int(groups)
        except TypeError:
            if isinstance(groups, set):
                # nope, okay, then it should be an set
                groups_mask = functools.reduce(operator.or_,
                        ((1<<x) & 0xffffffff for x in groups))
            else:
                raise TypeError('%s is neither an int nor set' % groups)

        (simTime, periodicBoxVectorsList, energy, coordList, velList,
         forceList, paramMap) = \
            self._getStateAsLists(getP, getV, getF, getE, getPa, enforcePeriodic, groups_mask)

        state = State(simTime=simTime,
                      energy=energy,
                      coordList=coordList,
                      velList=velList,
                      forceList=forceList,
                      periodicBoxVectorsList=periodicBoxVectorsList,
                      paramMap=paramMap)
        return state

    def setState(self, state):
        """
        setState(Context self, State state)

        Copy information from a State object into this Context.  This restores the Context to
        approximately the same state it was in when the State was created.  If the State does not include
        a piece of information (e.g. positions or velocities), that aspect of the Context is
        left unchanged.

        Even when all possible information is included in the State, the effect of calling this method
        is still less complete than loadCheckpoint().  For example, it does not restore the internal
        states of random number generators.  On the other hand, it has the advantage of not being hardware
        specific.
        """
        self.setTime(state._simTime)
        self.setPeriodicBoxVectors(state._periodicBoxVectorsList[0], state._periodicBoxVectorsList[1], state._periodicBoxVectorsList[2])
        if state._coordList is not None:
             self.setPositions(state._coordList)
        if state._velList is not None:
             self.setVelocities(state._velList)
        if state._paramMap is not None:
             for param in state._paramMap:
                 self.setParameter(param, state._paramMap[param])
  %}

  %feature("docstring") createCheckpoint "Create a checkpoint recording the current state of the Context.
This should be treated as an opaque block of binary data.  See loadCheckpoint() for more details.

Returns: a string containing the checkpoint data
"
  std::string createCheckpoint() {
    std::stringstream stream(std::ios_base::in | std::ios_base::out | std::ios_base::binary);
    self->createCheckpoint(stream);
    return stream.str();
  }

  %feature ("docstring") loadCheckpoint "Load a checkpoint that was written by createCheckpoint().

A checkpoint contains not only publicly visible data such as the particle positions and
velocities, but also internal data such as the states of random number generators.  Ideally,
loading a checkpoint should restore the Context to an identical state to when it was written,
such that continuing the simulation will produce an identical trajectory.  This is not strictly
guaranteed to be true, however, and should not be relied on.  For most purposes, however, the
internal state should be close enough to be reasonably considered equivalent.

A checkpoint contains data that is highly specific to the Context from which it was created.
It depends on the details of the System, the Platform being used, and the hardware and software
of the computer it was created on.  If you try to load it on a computer with different hardware,
or for a System that is different in any way, loading is likely to fail.  Checkpoints created
with different versions of OpenMM are also often incompatible.  If a checkpoint cannot be loaded,
that is signaled by throwing an exception.

Parameters:
 - checkpoint (string) the checkpoint data to load
"
  void loadCheckpoint(std::string checkpoint) {
    std::stringstream stream(std::ios_base::in | std::ios_base::out | std::ios_base::binary);
    stream << checkpoint;
    self->loadCheckpoint(stream);
  }
}

%extend OpenMM::RPMDIntegrator {
  PyObject *_getStateAsLists(int copy,
                            int getPositions,
                            int getVelocities,
                            int getForces,
                            int getEnergy,
                            int getParameters,
                            int enforcePeriodic,
                            int groups) {
    State state;
    PyThreadState* _savePythonThreadState = PyEval_SaveThread();
    int types = 0;
    if (getPositions) types |= State::Positions;
    if (getVelocities) types |= State::Velocities;
    if (getForces) types |= State::Forces;
    if (getEnergy) types |= State::Energy;
    if (getParameters) types |= State::Parameters;
    try {
        state = self->getState(copy, types, enforcePeriodic, groups);
    }
    catch (...) {
        PyEval_RestoreThread(_savePythonThreadState);
        throw;
    }
    PyEval_RestoreThread(_savePythonThreadState);
    return _convertStateToLists(state);
  }


  %pythoncode %{
    def getState(self,
                 copy,
                 getPositions=False,
                 getVelocities=False,
                 getForces=False,
                 getEnergy=False,
                 getParameters=False,
                 enforcePeriodicBox=False,
                 groups=-1):
        """
        getState(self,
                 copy,
                 getPositions = False,
                 getVelocities = False,
                 getForces = False,
                 getEnergy = False,
                 getParameters = False,
                 enforcePeriodicBox = False,
                 groups = -1)
              -> State

        Get a State object recording the current state information about one copy of the system.

        Parameters
        ----------
        copy : int
            the index of the copy for which to retrieve state information
        getPositions : bool=False
            whether to store particle positions in the State
        getVelocities : bool=False
            whether to store particle velocities in the State
        getForces : bool=False
            whether to store the forces acting on particles in the State
        getEnergy : bool=False
            whether to store potential and kinetic energy in the State
        getParameter : bool=False
            whether to store context parameters in the State
        enforcePeriodicBox : bool=False
            if false, the position of each particle will be whatever position
            is stored in the Context, regardless of periodic boundary conditions.
            If true, particle positions will be translated so the center of
            every molecule lies in the same periodic box.
        groups : set={0,1,2,...,31}
            a set of indices for which force groups to include when computing
            forces and energies. The default value includes all groups. groups
            can also be passed as an unsigned integer interpreted as a bitmask,
            in which case group i will be included if (groups&(1<<i)) != 0.
        """
        getP, getV, getF, getE, getPa, enforcePeriodic = map(bool,
            (getPositions, getVelocities, getForces, getEnergy, getParameters,
             enforcePeriodicBox))

        try:
            # is the input integer-like?
            groups_mask = int(groups)
        except TypeError:
            if isinstance(groups, set):
                groups_mask = functools.reduce(operator.or_,
                        ((1<<x) & 0xffffffff for x in groups))
            else:
                raise TypeError('%s is neither an int nor set' % groups)

        (simTime, periodicBoxVectorsList, energy, coordList, velList,
          forceList, paramMap) = \
             self._getStateAsLists(copy, getP, getV, getF, getE, getPa, enforcePeriodic, groups_mask)

        state = State(simTime=simTime,
                      energy=energy,
                      coordList=coordList,
                      velList=velList,
                      forceList=forceList,
                      periodicBoxVectorsList=periodicBoxVectorsList,
                      paramMap=paramMap)
        return state
  %}
}

%extend OpenMM::NonbondedForce {
  %pythoncode %{
    def addParticle_usingRVdw(self, charge, rVDW, epsilon):
        """Add particle using elemetrary charge.  Rvdw and epsilon,
           which is consistent with AMBER parameter file usage.
           Note that the sum of the radii of the two interacting atoms is
           the minimum energy point in the Lennard Jones potential and
           is often called rMin.  The conversion from sigma follows:
           rVDW = 2^1/6 * sigma/2
        """
        return self.addParticle(charge, rVDW/RVDW_PER_SIGMA, epsilon)

    def addException_usingRMin(self, particle1, particle2,
                               chargeProd, rMin, epsilon):
        """Add interaction exception using the product of the two atoms'
           elementary charges, rMin and epsilon, which is standard for AMBER
           force fields.  Note that rMin is the minimum energy point in the
           Lennard Jones potential.  The conversion from sigma is:
           rMin = 2^1/6 * sigma.
        """
        return self.addException(particle1, particle2,
                                 chargeProd, rMin/RMIN_PER_SIGMA, epsilon)
  %}
}

%extend OpenMM::System {
  %pythoncode %{
    def __getstate__(self):
        serializationString = XmlSerializer.serializeSystem(self)
        return serializationString

    def __setstate__(self, serializationString):
        system = XmlSerializer.deserializeSystem(serializationString)
        self.this = system.this
    def __deepcopy__(self, memo):
        return self.__copy__()
    def getForces(self):
        """Get the list of Forces in this System"""
        return [self.getForce(i) for i in range(self.getNumForces())]
  %}
  %newobject __copy__;
  OpenMM::System* __copy__() {
      return OpenMM::XmlSerializer::clone<OpenMM::System>(*self);
  }
}

%extend OpenMM::XmlSerializer {
  %feature(docstring, "This method exists only for backward compatibility. @deprecated Use serialize() instead.") serializeSystem;
  static std::string serializeSystem(const OpenMM::System* object) {
      std::stringstream ss;
      OpenMM::XmlSerializer::serialize<OpenMM::System>(object, "System", ss);
      return ss.str();
  }

  %feature(docstring, "This method exists only for backward compatibility. @deprecated Use deserialize() instead.") deserializeSystem;
  %newobject deserializeSystem;
  static OpenMM::System* deserializeSystem(const char* inputString) {
      std::stringstream ss;
      ss << inputString;
      return OpenMM::XmlSerializer::deserialize<OpenMM::System>(ss);
  }

  static std::string _serializeForce(const OpenMM::Force* object) {
      std::stringstream ss;
      OpenMM::XmlSerializer::serialize<OpenMM::Force>(object, "Force", ss);
      return ss.str();
  }

  %newobject _deserializeForce;
  static OpenMM::Force* _deserializeForce(const char* inputString) {
      std::stringstream ss;
      ss << inputString;
      return OpenMM::XmlSerializer::deserialize<OpenMM::Force>(ss);
  }

  static std::string _serializeIntegrator(const OpenMM::Integrator* object) {
      std::stringstream ss;
      OpenMM::XmlSerializer::serialize<OpenMM::Integrator>(object, "Integrator", ss);
      return ss.str();
  }

  %newobject _deserializeIntegrator;
  static OpenMM::Integrator* _deserializeIntegrator(const char* inputString) {
      std::stringstream ss;
      ss << inputString;
      return OpenMM::XmlSerializer::deserialize<OpenMM::Integrator>(ss);
  }

  static std::string _serializeStateAsLists(
                                const std::vector<Vec3>& pos,
                                const std::vector<Vec3>& vel,
                                const std::vector<Vec3>& forces,
                                double kineticEnergy,
                                double potentialEnergy,
                                double time,
                                const std::vector<Vec3>& boxVectors,
                                const std::map<string, double>& params,
                                int types) {
    OpenMM::State myState =  _convertListsToState(pos,vel,forces,kineticEnergy,potentialEnergy,time,boxVectors,params,types);
    std::stringstream buffer;
    OpenMM::XmlSerializer::serialize<OpenMM::State>(&myState, "State", buffer);
    return buffer.str();
  }

  static PyObject* _deserializeStringIntoLists(const std::string &stateAsString) {
    std::stringstream ss;
    ss << stateAsString;
    OpenMM::State* deserializedState = OpenMM::XmlSerializer::deserialize<OpenMM::State>(ss);
    PyObject* obj = _convertStateToLists(*deserializedState);
    delete deserializedState;
    return obj;
  }

  %pythoncode %{
    @staticmethod
    def _serializeState(pythonState):
      positions = []
      velocities = []
      forces = []
      kineticEnergy = 0.0
      potentialEnergy = 0.0
      params = {}
      types = 0
      try:
        positions = pythonState.getPositions().value_in_unit(unit.nanometers)
        types |= 1
      except:
        pass
      try:
        velocities = pythonState.getVelocities().value_in_unit(unit.nanometers/unit.picoseconds)
        types |= 2
      except:
        pass
      try:
        forces = pythonState.getForces().value_in_unit(unit.kilojoules_per_mole/unit.nanometers)
        types |= 4
      except:
        pass
      try:
        kineticEnergy = pythonState.getKineticEnergy().value_in_unit(unit.kilojoules_per_mole)
        potentialEnergy = pythonState.getPotentialEnergy().value_in_unit(unit.kilojoules_per_mole)
        types |= 8
      except:
        pass
      try:
        params = pythonState.getParameters()
        types |= 16
      except:
        pass
      time = pythonState.getTime().value_in_unit(unit.picoseconds)
      boxVectors = pythonState.getPeriodicBoxVectors().value_in_unit(unit.nanometers)
      string = XmlSerializer._serializeStateAsLists(positions, velocities, forces, kineticEnergy, potentialEnergy, time, boxVectors, params, types)
      return string

    @staticmethod
    def _deserializeState(pythonString):

      (simTime, periodicBoxVectorsList, energy, coordList, velList,
       forceList, paramMap) = XmlSerializer._deserializeStringIntoLists(pythonString)

      state = State(simTime=simTime,
                    energy=energy,
                    coordList=coordList,
                    velList=velList,
                    forceList=forceList,
                    periodicBoxVectorsList=periodicBoxVectorsList,
                    paramMap=paramMap)
      return state

    @staticmethod
    def serialize(object):
      """Serialize an object as XML."""
      if isinstance(object, System):
        return XmlSerializer.serializeSystem(object)
      elif isinstance(object, Force):
        return XmlSerializer._serializeForce(object)
      elif isinstance(object, Integrator):
        return XmlSerializer._serializeIntegrator(object)
      elif isinstance(object, State):
        return XmlSerializer._serializeState(object)
      raise ValueError("Unsupported object type")

    @staticmethod
    def deserialize(inputString):
      """Reconstruct an object that has been serialized as XML."""
      import re
      match = re.search("<([^?]\S*)", inputString)
      if match is None:
        raise ValueError("Invalid input string")
      type = match.groups()[0]
      if type == "System":
        return XmlSerializer.deserializeSystem(inputString)
      if type == "Force":
        return XmlSerializer._deserializeForce(inputString)
      if type == "Integrator":
        return XmlSerializer._deserializeIntegrator(inputString)
      if type == "State":
        return XmlSerializer._deserializeState(inputString)
      raise ValueError("Unsupported object type")
  %}
}

%extend OpenMM::CustomIntegrator {
    PyObject* getPerDofVariable(int index) const {
        std::vector<Vec3> values;
        self->getPerDofVariable(index, values);
        return copyVVec3ToList(values);
    }
}

%extend OpenMM::Force {
  %pythoncode %{
    def __getstate__(self):
        serializationString = XmlSerializer.serialize(self)
        return serializationString

    def __setstate__(self, serializationString):
        system = XmlSerializer.deserialize(serializationString)
        self.this = system.this

    def __deepcopy__(self, memo):
        return self.__copy__()
  %}
  %newobject __copy__;
  OpenMM::Force* __copy__() {
      return OpenMM::XmlSerializer::clone<OpenMM::Force>(*self);
  }
}

%extend OpenMM::Integrator {
  %pythoncode %{
    def __getstate__(self):
        serializationString = XmlSerializer.serialize(self)
        return serializationString

    def __setstate__(self, serializationString):
        system = XmlSerializer.deserialize(serializationString)
        self.this = system.this

    def __deepcopy__(self, memo):
        return self.__copy__()
  %}
  %newobject __copy__;
  OpenMM::Integrator* __copy__() {
      return OpenMM::XmlSerializer::clone<OpenMM::Integrator>(*self);
  }
}<|MERGE_RESOLUTION|>--- conflicted
+++ resolved
@@ -51,15 +51,9 @@
 
 
   %pythoncode %{
-    def getState(self,
-                 getPositions=False,
-                 getVelocities=False,
-                 getForces=False,
-                 getEnergy=False,
-                 getParameters=False,
-                 enforcePeriodicBox=False,
-                 groups=-1):
-<<<<<<< HEAD
+    def getState(self, getPositions=False, getVelocities=False,
+                 getForces=False, getEnergy=False, getParameters=False,
+                 enforcePeriodicBox=False, groups=-1):
         """Get a State object recording the current state information stored in this context.
 
         Parameters
@@ -84,27 +78,6 @@
             forces and energies. The default value includes all groups. groups
             can also be passed as an unsigned integer interpreted as a bitmask,
             in which case group i will be included if (groups&(1<<i)) != 0.
-=======
-        """
-        getState(self, getPositions=False, getVelocities=False, getForces=False,
-                 getEnergy=False, getParameters=False, enforcePeriodicBox=False,
-                 groups=-1) -> State
-
-        Get a State object recording the current state information stored in this context.
-
-        Parameters:
-         - getPositions (bool=False) whether to store particle positions in the State
-         - getVelocities (bool=False) whether to store particle velocities in the State
-         - getForces (bool=False) whether to store the forces acting on particles in the State
-         - getEnergy (bool=False) whether to store potential and kinetic energy in the State
-         - getParameter (bool=False) whether to store context parameters in the State
-         - enforcePeriodicBox (bool=False) if false, the position of each particle will be whatever position is stored in the Context, regardless of periodic boundary conditions.  If true, particle positions will be translated so the center of every molecule lies in the same periodic box.
-         - groups (set={0,1,2,...,31}) a set of indices for which force groups
-           to include when computing forces and energies. The default value
-           includes all groups. groups can also be passed as an unsigned integer
-           interpreted as a bitmask, in which case group i will be included if
-           (groups&(1<<i)) != 0.
->>>>>>> 3a88177a
         """
         getP, getV, getF, getE, getPa, enforcePeriodic = map(bool,
             (getPositions, getVelocities, getForces, getEnergy, getParameters,
@@ -235,19 +208,7 @@
                  getParameters=False,
                  enforcePeriodicBox=False,
                  groups=-1):
-        """
-        getState(self,
-                 copy,
-                 getPositions = False,
-                 getVelocities = False,
-                 getForces = False,
-                 getEnergy = False,
-                 getParameters = False,
-                 enforcePeriodicBox = False,
-                 groups = -1)
-              -> State
-
-        Get a State object recording the current state information about one copy of the system.
+        """Get a State object recording the current state information about one copy of the system.
 
         Parameters
         ----------
